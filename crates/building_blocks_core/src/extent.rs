use crate::{point::point_traits::*, PointN};

use core::ops::{Add, AddAssign, Sub, SubAssign};
use num::Zero;
use serde::{Deserialize, Serialize};

/// A 2-dimensional extent with scalar type `T`.
pub type Extent2<T> = ExtentN<[T; 2]>;
/// A 2-dimensional extent with scalar type `i32`.
pub type Extent2i = ExtentN<[i32; 2]>;
/// A 2-dimensional extent with scalar type `f32`.
pub type Extent2f = ExtentN<[f32; 2]>;
/// A 3-dimensional extent with scalar type `T`.
pub type Extent3<T> = ExtentN<[T; 3]>;
/// A 3-dimensional extent with scalar type `i32`.
pub type Extent3i = ExtentN<[i32; 3]>;
/// A 3-dimensional extent with scalar type `f32`.
pub type Extent3f = ExtentN<[f32; 3]>;

/// An N-dimensional extent. This is mathematically the Cartesian product of a half-closed interval `[a, b)` in each dimension.
/// You can also just think of it as an axis-aligned box with some shape and a minimum point. When doing queries against lattice
/// maps, this is the primary structure used to determine the bounds of your query.
#[derive(Debug, Deserialize, Eq, Serialize)]
pub struct ExtentN<N> {
    /// The least point contained in the extent.
    pub minimum: PointN<N>,
    /// The length of each dimension.
    pub shape: PointN<N>,
}

// A few of these traits could be derived. But it seems that derive will not help the compiler infer trait bounds as well.

impl<N> Clone for ExtentN<N>
where
    PointN<N>: Clone,
{
    #[inline]
    fn clone(&self) -> Self {
        Self {
            minimum: self.minimum.clone(),
            shape: self.shape.clone(),
        }
    }
}
impl<N> Copy for ExtentN<N> where PointN<N>: Copy {}

impl<N> PartialEq for ExtentN<N>
where
    PointN<N>: PartialEq,
{
    // XXX: For some inconceivable reason, inlining this method hurts the performance of ChunkMap::get
    #[allow(clippy::missing_inline_in_public_items)]
    fn eq(&self, other: &Self) -> bool {
        self.minimum.eq(&other.minimum) && self.shape.eq(&other.shape)
    }
}

impl<N> ExtentN<N> {
    /// The default representation of an extent as the minimum point and shape.
    #[inline]
    pub fn from_min_and_shape(minimum: PointN<N>, shape: PointN<N>) -> Self {
        Self { minimum, shape }
    }
}

impl<N> ExtentN<N>
where
    PointN<N>: Point,
{
    #[inline]
    pub fn volume(&self) -> <PointN<N> as Point>::Scalar {
        self.shape.volume()
    }

    /// Translate the extent such that it has `new_min` as it's new minimum.
    #[inline]
    pub fn with_minimum(&self, new_min: PointN<N>) -> Self {
        Self::from_min_and_shape(new_min, self.shape)
    }

    /// The least point `p` for which all points `q` in the extent satisfy `q < p`.
    #[inline]
    pub fn least_upper_bound(&self) -> PointN<N> {
        self.minimum + self.shape
    }

    /// Returns `true` iff the point `p` is contained in this extent.
    #[inline]
    pub fn contains(&self, p: PointN<N>) -> bool {
        let lub = self.least_upper_bound();

        self.minimum <= p && p < lub
    }

    /// Resize the extent by mutating its `shape` by `delta`.
    #[inline]
    pub fn add_to_shape(&self, delta: PointN<N>) -> Self {
        Self::from_min_and_shape(self.minimum, self.shape + delta)
    }

    /// Returns a new extent that's been padded on all borders by `pad_amount`.
    #[inline]
    pub fn padded(&self, pad_amount: <PointN<N> as Point>::Scalar) -> Self
    where
        PointN<N>: Ones,
        <PointN<N> as Point>::Scalar: Add<Output = <PointN<N> as Point>::Scalar>,
    {
        Self::from_min_and_shape(
            self.minimum - (PointN::ONES * pad_amount),
            self.shape + (PointN::ONES * (pad_amount + pad_amount)),
        )
    }
}

impl<N> ExtentN<N>
where
    PointN<N>: IntegerPoint<N>,
{
    /// The number of points contained in the extent.
    #[inline]
    pub fn num_points(&self) -> usize {
        self.volume() as usize
    }

    /// Returns `true` iff the number of points in the extent is 0.
    #[inline]
    pub fn is_empty(&self) -> bool {
        self.num_points() == 0
    }

    /// An alternative representation of an extent as the minimum point and least upper bound.
    #[inline]
    pub fn from_min_and_lub(minimum: PointN<N>, least_upper_bound: PointN<N>) -> Self {
        let minimum = minimum;
        // We want to avoid negative shape components.
        let shape = (least_upper_bound - minimum).join(PointN::zero());

        Self { minimum, shape }
    }

    /// Returns the extent containing only the points in both `self` and `other`.
    #[inline]
    pub fn intersection(&self, other: &Self) -> Self {
        let minimum = self.minimum.join(other.minimum);
        let lub = self.least_upper_bound().meet(other.least_upper_bound());

        Self::from_min_and_lub(minimum, lub)
    }

    /// Returns `true` iff the intersection of `self` and `other` is equal to `self`.
    #[inline]
    pub fn is_subset_of(&self, other: &Self) -> bool {
        self.intersection(other).eq(self)
    }

    /// An alternative representation of an integer extent as the minimum point and maximum point. This only works for integer
    /// extents, where there is a unique maximum point.
    #[inline]
    pub fn from_min_and_max(minimum: PointN<N>, max: PointN<N>) -> Self {
        Self::from_min_and_lub(minimum, max + PointN::ONES)
    }

    /// The unique greatest point in the extent.
    #[inline]
    pub fn max(&self) -> PointN<N> {
        let lub = self.least_upper_bound();

        lub - PointN::ONES
    }

    /// Constructs the unique extent with both `p1` and `p2` as corners.
    #[inline]
    pub fn from_corners(p1: PointN<N>, p2: PointN<N>) -> Self {
        let min = p1.meet(p2);
        let max = p1.join(p2);

        Self::from_min_and_max(min, max)
    }

    /// Iterate over all points in the extent.
    /// ```
    /// # use building_blocks_core::prelude::*;
    /// #
    /// let extent = Extent3i::from_min_and_shape(PointN([0, 0, 0]), PointN([2, 2, 1]));
    /// let points = extent.iter_points().collect::<Vec<_>>();
    /// assert_eq!(points, vec![
    ///     PointN([0, 0, 0]), PointN([1, 0, 0]), PointN([0, 1, 0]), PointN([1, 1, 0])
    /// ]);
    /// ```
    #[inline]
    pub fn iter_points(&self) -> <PointN<N> as IterExtent<N>>::PointIter {
        PointN::iter_extent(self.minimum, self.least_upper_bound())
    }
}

impl<T> Add<PointN<T>> for ExtentN<T>
where
    PointN<T>: Add<Output = PointN<T>>,
{
    type Output = Self;

    #[inline]
    fn add(self, rhs: PointN<T>) -> Self::Output {
        ExtentN {
            minimum: self.minimum + rhs,
            shape: self.shape,
        }
    }
}

impl<T> Sub<PointN<T>> for ExtentN<T>
where
    PointN<T>: Sub<Output = PointN<T>>,
{
    type Output = Self;

    #[inline]
    fn sub(self, rhs: PointN<T>) -> Self::Output {
        ExtentN {
            minimum: self.minimum - rhs,
            shape: self.shape,
        }
    }
}

impl<T> AddAssign<PointN<T>> for ExtentN<T>
where
    Self: Copy + Add<PointN<T>, Output = ExtentN<T>>,
{
    #[inline]
    fn add_assign(&mut self, rhs: PointN<T>) {
        *self = *self + rhs;
    }
}

impl<T> SubAssign<PointN<T>> for ExtentN<T>
where
    Self: Copy + Sub<PointN<T>, Output = ExtentN<T>>,
{
    #[inline]
    fn sub_assign(&mut self, rhs: PointN<T>) {
        *self = *self - rhs;
    }
}

/// Returns the smallest extent containing all of the given points.
#[inline]
pub fn bounding_extent<N, I>(mut points: I) -> ExtentN<N>
where
    I: Iterator<Item = PointN<N>>,
    PointN<N>: IntegerPoint<N>,
{
<<<<<<< HEAD
    let mut points = points.peekable();
    assert!(
        points.peek().is_some(),
        "Cannot find bounding extent of empty set of points"
    );

    let mut min_point = PointN::MAX;
    let mut max_point = PointN::MIN;
=======
    let first_point = points
        .next()
        .expect("Cannot find bounding extent of empty set of points");

    let mut min_point = first_point;
    let mut max_point = first_point;
>>>>>>> f7c77288
    for p in points {
        min_point = min_point.meet(p);
        max_point = max_point.join(p);
    }

    ExtentN::from_min_and_max(min_point, max_point)
}

// ████████╗███████╗███████╗████████╗███████╗
// ╚══██╔══╝██╔════╝██╔════╝╚══██╔══╝██╔════╝
//    ██║   █████╗  ███████╗   ██║   ███████╗
//    ██║   ██╔══╝  ╚════██║   ██║   ╚════██║
//    ██║   ███████╗███████║   ██║   ███████║
//    ╚═╝   ╚══════╝╚══════╝   ╚═╝   ╚══════╝

#[cfg(test)]
mod test {
    use super::*;

    #[test]
    fn row_major_extent_iter2() {
        let extent = Extent2i::from_min_and_shape(PointN([0, 0]), PointN([2, 2]));

        let points: Vec<_> = extent.iter_points().collect();

        assert_eq!(
            points,
            vec![
                PointN([0, 0]),
                PointN([1, 0]),
                PointN([0, 1]),
                PointN([1, 1]),
            ]
        );
    }

    #[test]
    fn row_major_extent_iter3() {
        let extent = Extent3i::from_min_and_shape(PointN([0, 0, 0]), PointN([2, 2, 2]));

        let points: Vec<_> = extent.iter_points().collect();

        assert_eq!(
            points,
            vec![
                PointN([0, 0, 0]),
                PointN([1, 0, 0]),
                PointN([0, 1, 0]),
                PointN([1, 1, 0]),
                PointN([0, 0, 1]),
                PointN([1, 0, 1]),
                PointN([0, 1, 1]),
                PointN([1, 1, 1]),
            ]
        );
    }

    #[test]
    fn empty_intersection_is_empty() {
        let e1 = Extent2i::from_min_and_max(PointN([0; 2]), PointN([1; 2]));
        let e2 = Extent2i::from_min_and_max(PointN([3; 2]), PointN([4; 2]));

        // A naive implementation might say the shape is [-1, -1].
        assert_eq!(e1.intersection(&e2).shape, PointN([0; 2]));
        assert!(e1.intersection(&e2).is_empty());
    }
}<|MERGE_RESOLUTION|>--- conflicted
+++ resolved
@@ -250,23 +250,12 @@
     I: Iterator<Item = PointN<N>>,
     PointN<N>: IntegerPoint<N>,
 {
-<<<<<<< HEAD
-    let mut points = points.peekable();
-    assert!(
-        points.peek().is_some(),
-        "Cannot find bounding extent of empty set of points"
-    );
-
-    let mut min_point = PointN::MAX;
-    let mut max_point = PointN::MIN;
-=======
     let first_point = points
         .next()
         .expect("Cannot find bounding extent of empty set of points");
 
     let mut min_point = first_point;
     let mut max_point = first_point;
->>>>>>> f7c77288
     for p in points {
         min_point = min_point.meet(p);
         max_point = max_point.join(p);
